--- conflicted
+++ resolved
@@ -718,13 +718,8 @@
                         {flight.aircraft}
                       </Badge>
                     </div>
-<<<<<<< HEAD
-                    <div className="grid grid-cols-3 gap-2 text-xs text-gray-400">
                       <div>Fuel: {calculateFuelPercentage(flight.type || 'A350-1000', 75)}%</div>
-=======
-                    <div className="grid grid-cols-3 gap-2 text-xs text-va-midnight">
                       <div>Fuel: {(flight.originalFuel / 1000).toFixed(1)}k kg</div>
->>>>>>> 9a792886
                       <div>Time: {flight.originalTime.toFixed(1)}h</div>
                       <div>Cost: ${(flight.originalCost / 1000).toFixed(0)}k</div>
                     </div>
@@ -1048,15 +1043,9 @@
                         <span className="text-va-midnight">Fuel Burn</span>
                       </div>
                       <div className="text-right">
-<<<<<<< HEAD
-                        <p className="text-white">{calculateFuelPercentage('A350-1000', results.fuelBurn.percentage > 0 ? 78 : 72)}%</p>
-                        <p className={`text-xs ${results.fuelBurn.percentage > 0 ? 'text-red-400' : 'text-green-400'}`}>
+                        <p className="text-va-midnight">{calculateFuelPercentage('A350-1000', results.fuelBurn.percentage > 0 ? 78 : 72)}%</p>
+                        <p className={`text-xs ${results.fuelBurn.percentage > 0 ? 'text-va-red-primary' : 'text-aero-green-safe'}`}>
                           {results.fuelBurn.percentage > 0 ? '+' : ''}{results.fuelBurn.percentage.toFixed(1)}% fuel penalty
-=======
-                        <p className="text-va-midnight">{(results.fuelBurn.modified / 1000).toFixed(1)}k kg</p>
-                        <p className={`text-xs ${results.fuelBurn.percentage > 0 ? 'text-va-red-primary' : 'text-aero-green-safe'}`}>
-                          {results.fuelBurn.percentage > 0 ? '+' : ''}{results.fuelBurn.percentage.toFixed(1)}%
->>>>>>> 9a792886
                         </p>
                       </div>
                     </div>
@@ -1234,13 +1223,8 @@
                         <p className="text-va-midnight">{option.distance} nm</p>
                       </div>
                       <div>
-<<<<<<< HEAD
-                        <Label className="text-gray-500">Fuel Required</Label>
+                        <Label className="text-va-cosmic-grey">Fuel Required</Label>
                         <p className="text-white">{calculateFuelPercentage('A350-1000', 25)}%</p>
-=======
-                        <Label className="text-va-cosmic-grey">Fuel Required</Label>
-                        <p className="text-va-midnight">{(option.fuelRequired / 1000).toFixed(1)}k kg</p>
->>>>>>> 9a792886
                       </div>
                       <div>
                         <Label className="text-va-cosmic-grey">Runway Length</Label>
