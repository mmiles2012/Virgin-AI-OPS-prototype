--- conflicted
+++ resolved
@@ -633,17 +633,11 @@
                   <div className="mt-4 pt-4 border-t border-muted">
                     <div className="text-sm text-muted-foreground mb-2">Current Flight Data</div>
                     <div className="grid grid-cols-2 gap-2 text-xs">
-<<<<<<< HEAD
-                      <div>Flight: <span className="text-blue-400">{flightData.flightId}</span></div>
-                      <div>Alt: <span className="text-green-400">{flightData.altitude || 'N/A'} ft</span></div>
-                      <div>Speed: <span className="text-green-400">{flightData.speed || 'N/A'} kts</span></div>
-                      <div>Fuel: <span className="text-green-400">{calculateFuelPercentage(flightData?.aircraft || 'A350-1000', 75)}%</span></div>
-=======
+
                       <div>Flight: <span className="text-accent">{flightData.flightId}</span></div>
                       <div>Alt: <span className="text-success">{flightData.altitude || 'N/A'} ft</span></div>
                       <div>Speed: <span className="text-success">{flightData.speed || 'N/A'} kts</span></div>
                       <div>Fuel: <span className="text-success">{flightData.fuelRemaining || 'N/A'} kg</span></div>
->>>>>>> 9a792886
                     </div>
                   </div>
                 )}
