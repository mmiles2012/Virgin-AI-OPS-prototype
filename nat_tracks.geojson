{
  "type": "FeatureCollection",
  "properties": {
<<<<<<< HEAD
    "generated_at": "2025-07-17T15:31:34.276494",
=======
    "generated_at": "2025-07-16T17:00:24.574944",
>>>>>>> a1481509
    "source": "FAA NOTAM",
    "total_tracks": 15
  },
  "features": [
    {
      "type": "Feature",
      "properties": {
        "track_id": "A",
        "direction": "Westbound",
        "color": "#9333EA",
<<<<<<< HEAD
        "timestamp": "2025-07-17T15:31:34.275086",
        "source": "FAA NOTAM",
        "waypoint_count": 4,
        "raw_text": "GOMUP 59/20 59/30 58/40 57/50 HOIST\nEAST LVLS NIL\nWEST LVLS 340 350 360 370 380 390\nEUR RTS WEST NIL\nNAR N750B N754B-"
=======
        "timestamp": "2025-07-16T17:00:24.573121",
        "source": "FAA NOTAM",
        "waypoint_count": 4,
        "raw_text": "ERAKA 60/20 60/30 59/40 57/50 HOIST\nEAST LVLS NIL\nWEST LVLS 340 350 360 370\nEUR RTS WEST\nNAR N750B N754B-"
      },
      "geometry": {
        "type": "LineString",
        "coordinates": [
          [
            -20.0,
            60.0
          ],
          [
            -30.0,
            60.0
          ],
          [
            -40.0,
            59.0
          ],
          [
            -50.0,
            57.0
          ]
        ]
      }
    },
    {
      "type": "Feature",
      "properties": {
        "track_id": "B",
        "direction": "Westbound",
        "color": "#9333EA",
        "timestamp": "2025-07-16T17:00:24.573264",
        "source": "FAA NOTAM",
        "waypoint_count": 4,
        "raw_text": "GOMUP 59/20 59/30 58/40 56/50 JANJO\nEAST LVLS NIL\nWEST LVLS 340 350 360 370 380 390\nEUR RTS WEST\nNAR N712B N714B-"
>>>>>>> a1481509
      },
      "geometry": {
        "type": "LineString",
        "coordinates": [
          [
            -20.0,
            59.0
          ],
          [
            -30.0,
            59.0
          ],
          [
            -40.0,
            58.0
          ],
          [
            -50.0,
            57.0
          ]
        ]
      }
    },
    {
      "type": "Feature",
      "properties": {
        "track_id": "B",
        "direction": "Westbound",
        "color": "#9333EA",
<<<<<<< HEAD
        "timestamp": "2025-07-17T15:31:34.275254",
=======
        "timestamp": "2025-07-16T17:00:24.573372",
>>>>>>> a1481509
        "source": "FAA NOTAM",
        "waypoint_count": 4,
        "raw_text": "SUNOT 58/20 58/30 57/40 56/50 JANJO\nEAST LVLS NIL\nWEST LVLS 340 350 360 370 380 390\nEUR RTS WEST NIL\nNAR N712B N714B-"
      },
      "geometry": {
        "type": "LineString",
        "coordinates": [
          [
            -20.0,
            58.0
          ],
          [
            -30.0,
            58.0
          ],
          [
            -40.0,
            57.0
          ],
          [
            -50.0,
            56.0
          ]
        ]
      }
    },
    {
      "type": "Feature",
      "properties": {
        "track_id": "C",
        "direction": "Westbound",
        "color": "#9333EA",
<<<<<<< HEAD
        "timestamp": "2025-07-17T15:31:34.275348",
=======
        "timestamp": "2025-07-16T17:00:24.573472",
>>>>>>> a1481509
        "source": "FAA NOTAM",
        "waypoint_count": 4,
        "raw_text": "PIKIL 57/20 57/30 55/40 52/50 TUDEP\nEAST LVLS NIL\nWEST LVLS 340 350 360 370 380 390\nEUR RTS WEST NIL\nNAR N526A N532A-"
      },
      "geometry": {
        "type": "LineString",
        "coordinates": [
          [
            -20.0,
            57.0
          ],
          [
            -30.0,
            57.0
          ],
          [
            -40.0,
<<<<<<< HEAD
            55.0
=======
            56.0
          ],
          [
            -50.0,
            54.0
          ]
        ]
      }
    },
    {
      "type": "Feature",
      "properties": {
        "track_id": "E",
        "direction": "Westbound",
        "color": "#9333EA",
        "timestamp": "2025-07-16T17:00:24.573705",
        "source": "FAA NOTAM",
        "waypoint_count": 4,
        "raw_text": "ETARI 5630/20 5630/30 5530/40 5330/50 PELTU\nEAST LVLS NIL\nWEST LVLS 350 360 370 380 390\nEUR RTS WEST NIL\nNAR N592A N600B-"
      },
      "geometry": {
        "type": "LineString",
        "coordinates": [
          [
            -20.0,
            56.5
          ],
          [
            -30.0,
            56.5
          ],
          [
            -40.0,
            55.5
>>>>>>> a1481509
          ],
          [
            -50.0,
            52.0
          ]
        ]
      }
    },
    {
      "type": "Feature",
      "properties": {
        "track_id": "D",
        "direction": "Westbound",
        "color": "#9333EA",
<<<<<<< HEAD
        "timestamp": "2025-07-17T15:31:34.275435",
=======
        "timestamp": "2025-07-16T17:00:24.573836",
>>>>>>> a1481509
        "source": "FAA NOTAM",
        "waypoint_count": 4,
        "raw_text": "RESNO 56/20 56/30 54/40 51/50 ALLRY\nEAST LVLS NIL\nWEST LVLS 340 350 360 370 380 390\nEUR RTS WEST NIL\nNAR N468A N484E-"
      },
      "geometry": {
        "type": "LineString",
        "coordinates": [
          [
            -20.0,
            56.0
          ],
          [
            -30.0,
            56.0
          ],
          [
            -40.0,
            54.0
          ],
          [
            -50.0,
            51.0
          ]
        ]
      }
    },
    {
      "type": "Feature",
      "properties": {
        "track_id": "E",
        "direction": "Westbound",
        "color": "#9333EA",
<<<<<<< HEAD
        "timestamp": "2025-07-17T15:31:34.275555",
=======
        "timestamp": "2025-07-16T17:00:24.573956",
>>>>>>> a1481509
        "source": "FAA NOTAM",
        "waypoint_count": 4,
        "raw_text": "DOGAL 55/20 55/30 53/40 50/50 ELSIR\nEAST LVLS NIL\nWEST LVLS 340 350 360 370 380 390\nEUR RTS WEST NIL\nNAR N398B N412A-"
      },
      "geometry": {
        "type": "LineString",
        "coordinates": [
          [
            -20.0,
            55.0
          ],
          [
            -30.0,
            55.0
          ],
          [
            -40.0,
            53.0
          ],
          [
            -50.0,
            50.0
          ]
        ]
      }
    },
    {
      "type": "Feature",
      "properties": {
        "track_id": "F",
        "direction": "Westbound",
        "color": "#9333EA",
<<<<<<< HEAD
        "timestamp": "2025-07-17T15:31:34.275669",
=======
        "timestamp": "2025-07-16T17:00:24.574085",
>>>>>>> a1481509
        "source": "FAA NOTAM",
        "waypoint_count": 4,
        "raw_text": "MALOT 54/20 54/30 52/40 49/50 JOOPY\nEAST LVLS NIL\nWEST LVLS 340 350 360 370 380 390\nEUR RTS WEST NIL\nNAR N324B N342B-"
      },
      "geometry": {
        "type": "LineString",
        "coordinates": [
          [
            -20.0,
            54.0
          ],
          [
            -30.0,
            54.0
          ],
          [
            -40.0,
            52.0
          ],
          [
            -50.0,
            49.0
          ]
        ]
      }
    },
    {
      "type": "Feature",
      "properties": {
        "track_id": "R",
        "direction": "Eastbound",
        "color": "#FFA500",
<<<<<<< HEAD
        "timestamp": "2025-07-17T15:31:34.275747",
=======
        "timestamp": "2025-07-16T17:00:24.574195",
>>>>>>> a1481509
        "source": "FAA NOTAM",
        "waypoint_count": 4,
        "raw_text": "RIKAL 53/50 55/40 55/30 55/20 RESNO NETKI\nEAST LVLS 340 350 360 370 380 390 400\nWEST LVLS NIL\nEUR RTS EAST NIL\nNAR N647B N641A-"
      },
      "geometry": {
        "type": "LineString",
        "coordinates": [
          [
            -50.0,
            53.0
          ],
          [
            -40.0,
            55.0
          ],
          [
            -30.0,
            55.0
          ],
          [
            -20.0,
            55.0
          ]
        ]
      }
    },
    {
      "type": "Feature",
      "properties": {
        "track_id": "S",
        "direction": "Eastbound",
        "color": "#FFA500",
<<<<<<< HEAD
        "timestamp": "2025-07-17T15:31:34.275865",
=======
        "timestamp": "2025-07-16T17:00:24.574294",
>>>>>>> a1481509
        "source": "FAA NOTAM",
        "waypoint_count": 4,
        "raw_text": "TUDEP 52/50 54/40 54/30 54/20 DOGAL BEXET\nEAST LVLS 340 350 360 370 380 390 400\nWEST LVLS NIL\nEUR RTS EAST NIL\nNAR N579A N567B-"
      },
      "geometry": {
        "type": "LineString",
        "coordinates": [
          [
            -50.0,
            52.0
          ],
          [
            -40.0,
            54.0
          ],
          [
            -30.0,
            54.0
          ],
          [
            -20.0,
            54.0
          ]
        ]
      }
    },
    {
      "type": "Feature",
      "properties": {
        "track_id": "T",
        "direction": "Eastbound",
        "color": "#FFA500",
<<<<<<< HEAD
        "timestamp": "2025-07-17T15:31:34.275938",
=======
        "timestamp": "2025-07-16T17:00:24.574396",
>>>>>>> a1481509
        "source": "FAA NOTAM",
        "waypoint_count": 4,
        "raw_text": "ALLRY 51/50 53/40 53/30 53/20 MALOT GISTI\nEAST LVLS 340 350 360 370 380 390 400\nWEST LVLS NIL\nEUR RTS EAST NIL\nNAR N519A N503B-"
      },
      "geometry": {
        "type": "LineString",
        "coordinates": [
          [
            -50.0,
            51.0
          ],
          [
            -40.0,
            53.0
          ],
          [
            -30.0,
            53.0
          ],
          [
            -20.0,
            53.0
          ]
        ]
      }
    },
    {
      "type": "Feature",
      "properties": {
        "track_id": "U",
        "direction": "Eastbound",
        "color": "#FFA500",
<<<<<<< HEAD
        "timestamp": "2025-07-17T15:31:34.276012",
=======
        "timestamp": "2025-07-16T17:00:24.574520",
>>>>>>> a1481509
        "source": "FAA NOTAM",
        "waypoint_count": 4,
        "raw_text": "ELSIR 50/50 52/40 52/30 52/20 LIMRI XETBO\nEAST LVLS 340 350 360 370 380 390 400\nWEST LVLS NIL\nEUR RTS EAST NIL\nNAR N441B N429A-"
      },
      "geometry": {
        "type": "LineString",
        "coordinates": [
          [
            -50.0,
            50.0
          ],
          [
            -40.0,
            52.0
          ],
          [
            -30.0,
            52.0
          ],
          [
            -20.0,
            52.0
          ]
        ]
      }
    },
    {
      "type": "Feature",
      "properties": {
        "track_id": "V",
        "direction": "Eastbound",
        "color": "#FFA500",
<<<<<<< HEAD
        "timestamp": "2025-07-17T15:31:34.276087",
=======
        "timestamp": "2025-07-16T17:00:24.574615",
>>>>>>> a1481509
        "source": "FAA NOTAM",
        "waypoint_count": 4,
        "raw_text": "JOOPY 49/50 51/40 51/30 51/20 DINIM ELSOX\nEAST LVLS 340 350 360 370 380 390 400\nWEST LVLS NIL\nEUR RTS EAST NIL\nNAR N371B N349B-"
      },
      "geometry": {
        "type": "LineString",
        "coordinates": [
          [
            -50.0,
            49.0
          ],
          [
            -40.0,
            51.0
          ],
          [
            -30.0,
            51.0
          ],
          [
            -20.0,
            51.0
          ]
        ]
      }
    },
    {
      "type": "Feature",
      "properties": {
        "track_id": "W",
        "direction": "Eastbound",
        "color": "#FFA500",
<<<<<<< HEAD
        "timestamp": "2025-07-17T15:31:34.276166",
=======
        "timestamp": "2025-07-16T17:00:24.574721",
>>>>>>> a1481509
        "source": "FAA NOTAM",
        "waypoint_count": 4,
        "raw_text": "NICSO 48/50 50/40 50/30 50/20 SOMAX ATSUR\nEAST LVLS 340 350 360 370 380 390 400\nWEST LVLS NIL\nEUR RTS EAST NIL\nNAR N285B N257B-"
      },
      "geometry": {
        "type": "LineString",
        "coordinates": [
          [
            -50.0,
            48.0
          ],
          [
            -40.0,
            50.0
          ],
          [
            -30.0,
            50.0
          ],
          [
            -20.0,
            50.0
          ]
        ]
      }
    },
    {
      "type": "Feature",
      "properties": {
        "track_id": "X",
        "direction": "Eastbound",
        "color": "#FFA500",
<<<<<<< HEAD
        "timestamp": "2025-07-17T15:31:34.276282",
=======
        "timestamp": "2025-07-16T17:00:24.574811",
>>>>>>> a1481509
        "source": "FAA NOTAM",
        "waypoint_count": 4,
        "raw_text": "PORTI 47/50 49/40 49/30 49/20 BEDRA NASBA\nEAST LVLS 340 350 360 370 380 390 400\nWEST LVLS NIL\nEUR RTS EAST NIL\nNAR N199B N167B-"
      },
      "geometry": {
        "type": "LineString",
        "coordinates": [
          [
            -50.0,
            47.0
          ],
          [
            -40.0,
            49.0
          ],
          [
            -30.0,
            49.0
          ],
          [
            -20.0,
            49.0
          ]
        ]
      }
    },
    {
      "type": "Feature",
      "properties": {
        "track_id": "Y",
        "direction": "Eastbound",
        "color": "#FFA500",
<<<<<<< HEAD
        "timestamp": "2025-07-17T15:31:34.276360",
=======
        "timestamp": "2025-07-16T17:00:24.574906",
>>>>>>> a1481509
        "source": "FAA NOTAM",
        "waypoint_count": 5,
        "raw_text": "SUPRY 46/50 48/40 48/30 48/20 48/15 OMOKO GUNSO\nEAST LVLS 340 350 360 370 380 390 400\nWEST LVLS NIL\nEUR RTS EAST NIL\nNAR N119B N89B-"
      },
      "geometry": {
        "type": "LineString",
        "coordinates": [
          [
            -50.0,
            46.0
          ],
          [
            -40.0,
            48.0
          ],
          [
            -30.0,
            48.0
          ],
          [
            -20.0,
            48.0
          ],
          [
            -15.0,
            48.0
          ]
        ]
      }
    },
    {
      "type": "Feature",
      "properties": {
        "track_id": "Z",
        "direction": "Eastbound",
        "color": "#FFA500",
        "timestamp": "2025-07-17T15:31:34.276433",
        "source": "FAA NOTAM",
        "waypoint_count": 5,
        "raw_text": "SOORY 44/50 47/40 47/30 47/20 47/15 ETIKI REGHI\nEAST LVLS 360 380 400\nWEST LVLS NIL\nEUR RTS EAST NIL\nNAR NIL-"
      },
      "geometry": {
        "type": "LineString",
        "coordinates": [
          [
            -50.0,
            44.0
          ],
          [
            -40.0,
            47.0
          ],
          [
            -30.0,
            47.0
          ],
          [
            -20.0,
            47.0
          ],
          [
            -15.0,
            47.0
          ]
        ]
      }
    }
  ]
}<|MERGE_RESOLUTION|>--- conflicted
+++ resolved
@@ -1,11 +1,8 @@
 {
   "type": "FeatureCollection",
   "properties": {
-<<<<<<< HEAD
     "generated_at": "2025-07-17T15:31:34.276494",
-=======
-    "generated_at": "2025-07-16T17:00:24.574944",
->>>>>>> a1481509
+
     "source": "FAA NOTAM",
     "total_tracks": 15
   },
@@ -16,12 +13,7 @@
         "track_id": "A",
         "direction": "Westbound",
         "color": "#9333EA",
-<<<<<<< HEAD
-        "timestamp": "2025-07-17T15:31:34.275086",
-        "source": "FAA NOTAM",
-        "waypoint_count": 4,
-        "raw_text": "GOMUP 59/20 59/30 58/40 57/50 HOIST\nEAST LVLS NIL\nWEST LVLS 340 350 360 370 380 390\nEUR RTS WEST NIL\nNAR N750B N754B-"
-=======
+
         "timestamp": "2025-07-16T17:00:24.573121",
         "source": "FAA NOTAM",
         "waypoint_count": 4,
@@ -59,7 +51,6 @@
         "source": "FAA NOTAM",
         "waypoint_count": 4,
         "raw_text": "GOMUP 59/20 59/30 58/40 56/50 JANJO\nEAST LVLS NIL\nWEST LVLS 340 350 360 370 380 390\nEUR RTS WEST\nNAR N712B N714B-"
->>>>>>> a1481509
       },
       "geometry": {
         "type": "LineString",
@@ -89,11 +80,9 @@
         "track_id": "B",
         "direction": "Westbound",
         "color": "#9333EA",
-<<<<<<< HEAD
-        "timestamp": "2025-07-17T15:31:34.275254",
-=======
+
         "timestamp": "2025-07-16T17:00:24.573372",
->>>>>>> a1481509
+
         "source": "FAA NOTAM",
         "waypoint_count": 4,
         "raw_text": "SUNOT 58/20 58/30 57/40 56/50 JANJO\nEAST LVLS NIL\nWEST LVLS 340 350 360 370 380 390\nEUR RTS WEST NIL\nNAR N712B N714B-"
@@ -126,11 +115,8 @@
         "track_id": "C",
         "direction": "Westbound",
         "color": "#9333EA",
-<<<<<<< HEAD
-        "timestamp": "2025-07-17T15:31:34.275348",
-=======
+
         "timestamp": "2025-07-16T17:00:24.573472",
->>>>>>> a1481509
         "source": "FAA NOTAM",
         "waypoint_count": 4,
         "raw_text": "PIKIL 57/20 57/30 55/40 52/50 TUDEP\nEAST LVLS NIL\nWEST LVLS 340 350 360 370 380 390\nEUR RTS WEST NIL\nNAR N526A N532A-"
@@ -148,418 +134,379 @@
           ],
           [
             -40.0,
-<<<<<<< HEAD
+            56.0
+          ],
+          [
+            -50.0,
+            54.0
+          ]
+        ]
+      }
+    },
+    {
+      "type": "Feature",
+      "properties": {
+        "track_id": "E",
+        "direction": "Westbound",
+        "color": "#9333EA",
+        "timestamp": "2025-07-16T17:00:24.573705",
+        "source": "FAA NOTAM",
+        "waypoint_count": 4,
+        "raw_text": "ETARI 5630/20 5630/30 5530/40 5330/50 PELTU\nEAST LVLS NIL\nWEST LVLS 350 360 370 380 390\nEUR RTS WEST NIL\nNAR N592A N600B-"
+      },
+      "geometry": {
+        "type": "LineString",
+        "coordinates": [
+          [
+            -20.0,
+            56.5
+          ],
+          [
+            -30.0,
+            56.5
+          ],
+          [
+            -40.0,
+            55.5
+          ],
+          [
+            -50.0,
+            52.0
+          ]
+        ]
+      }
+    },
+    {
+      "type": "Feature",
+      "properties": {
+        "track_id": "D",
+        "direction": "Westbound",
+        "color": "#9333EA",
+
+        "timestamp": "2025-07-16T17:00:24.573836",
+        "source": "FAA NOTAM",
+        "waypoint_count": 4,
+        "raw_text": "RESNO 56/20 56/30 54/40 51/50 ALLRY\nEAST LVLS NIL\nWEST LVLS 340 350 360 370 380 390\nEUR RTS WEST NIL\nNAR N468A N484E-"
+      },
+      "geometry": {
+        "type": "LineString",
+        "coordinates": [
+          [
+            -20.0,
+            56.0
+          ],
+          [
+            -30.0,
+            56.0
+          ],
+          [
+            -40.0,
+            54.0
+          ],
+          [
+            -50.0,
+            51.0
+          ]
+        ]
+      }
+    },
+    {
+      "type": "Feature",
+      "properties": {
+        "track_id": "E",
+        "direction": "Westbound",
+        "color": "#9333EA",
+        "timestamp": "2025-07-16T17:00:24.573956",
+        "source": "FAA NOTAM",
+        "waypoint_count": 4,
+        "raw_text": "DOGAL 55/20 55/30 53/40 50/50 ELSIR\nEAST LVLS NIL\nWEST LVLS 340 350 360 370 380 390\nEUR RTS WEST NIL\nNAR N398B N412A-"
+      },
+      "geometry": {
+        "type": "LineString",
+        "coordinates": [
+          [
+            -20.0,
             55.0
-=======
-            56.0
-          ],
-          [
-            -50.0,
-            54.0
-          ]
-        ]
-      }
-    },
-    {
-      "type": "Feature",
-      "properties": {
-        "track_id": "E",
-        "direction": "Westbound",
-        "color": "#9333EA",
-        "timestamp": "2025-07-16T17:00:24.573705",
-        "source": "FAA NOTAM",
-        "waypoint_count": 4,
-        "raw_text": "ETARI 5630/20 5630/30 5530/40 5330/50 PELTU\nEAST LVLS NIL\nWEST LVLS 350 360 370 380 390\nEUR RTS WEST NIL\nNAR N592A N600B-"
-      },
-      "geometry": {
-        "type": "LineString",
-        "coordinates": [
-          [
-            -20.0,
-            56.5
-          ],
-          [
-            -30.0,
-            56.5
-          ],
-          [
-            -40.0,
-            55.5
->>>>>>> a1481509
-          ],
-          [
-            -50.0,
+          ],
+          [
+            -30.0,
+            55.0
+          ],
+          [
+            -40.0,
+            53.0
+          ],
+          [
+            -50.0,
+            50.0
+          ]
+        ]
+      }
+    },
+    {
+      "type": "Feature",
+      "properties": {
+        "track_id": "F",
+        "direction": "Westbound",
+        "color": "#9333EA",
+
+        "timestamp": "2025-07-16T17:00:24.574085",
+        "source": "FAA NOTAM",
+        "waypoint_count": 4,
+        "raw_text": "MALOT 54/20 54/30 52/40 49/50 JOOPY\nEAST LVLS NIL\nWEST LVLS 340 350 360 370 380 390\nEUR RTS WEST NIL\nNAR N324B N342B-"
+      },
+      "geometry": {
+        "type": "LineString",
+        "coordinates": [
+          [
+            -20.0,
+            54.0
+          ],
+          [
+            -30.0,
+            54.0
+          ],
+          [
+            -40.0,
             52.0
-          ]
-        ]
-      }
-    },
-    {
-      "type": "Feature",
-      "properties": {
-        "track_id": "D",
-        "direction": "Westbound",
-        "color": "#9333EA",
-<<<<<<< HEAD
-        "timestamp": "2025-07-17T15:31:34.275435",
-=======
-        "timestamp": "2025-07-16T17:00:24.573836",
->>>>>>> a1481509
-        "source": "FAA NOTAM",
-        "waypoint_count": 4,
-        "raw_text": "RESNO 56/20 56/30 54/40 51/50 ALLRY\nEAST LVLS NIL\nWEST LVLS 340 350 360 370 380 390\nEUR RTS WEST NIL\nNAR N468A N484E-"
-      },
-      "geometry": {
-        "type": "LineString",
-        "coordinates": [
-          [
-            -20.0,
-            56.0
-          ],
-          [
-            -30.0,
-            56.0
-          ],
-          [
-            -40.0,
-            54.0
-          ],
+          ],
+          [
+            -50.0,
+            49.0
+          ]
+        ]
+      }
+    },
+    {
+      "type": "Feature",
+      "properties": {
+        "track_id": "R",
+        "direction": "Eastbound",
+        "color": "#FFA500",
+
+        "timestamp": "2025-07-16T17:00:24.574195",
+        "source": "FAA NOTAM",
+        "waypoint_count": 4,
+        "raw_text": "RIKAL 53/50 55/40 55/30 55/20 RESNO NETKI\nEAST LVLS 340 350 360 370 380 390 400\nWEST LVLS NIL\nEUR RTS EAST NIL\nNAR N647B N641A-"
+      },
+      "geometry": {
+        "type": "LineString",
+        "coordinates": [
+          [
+            -50.0,
+            53.0
+          ],
+          [
+            -40.0,
+            55.0
+          ],
+          [
+            -30.0,
+            55.0
+          ],
+          [
+            -20.0,
+            55.0
+          ]
+        ]
+      }
+    },
+    {
+      "type": "Feature",
+      "properties": {
+        "track_id": "S",
+        "direction": "Eastbound",
+        "color": "#FFA500",
+
+        "timestamp": "2025-07-16T17:00:24.574294",
+        "source": "FAA NOTAM",
+        "waypoint_count": 4,
+        "raw_text": "TUDEP 52/50 54/40 54/30 54/20 DOGAL BEXET\nEAST LVLS 340 350 360 370 380 390 400\nWEST LVLS NIL\nEUR RTS EAST NIL\nNAR N579A N567B-"
+      },
+      "geometry": {
+        "type": "LineString",
+        "coordinates": [
+          [
+            -50.0,
+            52.0
+          ],
+          [
+            -40.0,
+            54.0
+          ],
+          [
+            -30.0,
+            54.0
+          ],
+          [
+            -20.0,
+            54.0
+          ]
+        ]
+      }
+    },
+    {
+      "type": "Feature",
+      "properties": {
+        "track_id": "T",
+        "direction": "Eastbound",
+        "color": "#FFA500",
+
+        "timestamp": "2025-07-16T17:00:24.574396",
+        "source": "FAA NOTAM",
+        "waypoint_count": 4,
+        "raw_text": "ALLRY 51/50 53/40 53/30 53/20 MALOT GISTI\nEAST LVLS 340 350 360 370 380 390 400\nWEST LVLS NIL\nEUR RTS EAST NIL\nNAR N519A N503B-"
+      },
+      "geometry": {
+        "type": "LineString",
+        "coordinates": [
           [
             -50.0,
             51.0
-          ]
-        ]
-      }
-    },
-    {
-      "type": "Feature",
-      "properties": {
-        "track_id": "E",
-        "direction": "Westbound",
-        "color": "#9333EA",
-<<<<<<< HEAD
-        "timestamp": "2025-07-17T15:31:34.275555",
-=======
-        "timestamp": "2025-07-16T17:00:24.573956",
->>>>>>> a1481509
-        "source": "FAA NOTAM",
-        "waypoint_count": 4,
-        "raw_text": "DOGAL 55/20 55/30 53/40 50/50 ELSIR\nEAST LVLS NIL\nWEST LVLS 340 350 360 370 380 390\nEUR RTS WEST NIL\nNAR N398B N412A-"
-      },
-      "geometry": {
-        "type": "LineString",
-        "coordinates": [
-          [
-            -20.0,
-            55.0
-          ],
-          [
-            -30.0,
-            55.0
           ],
           [
             -40.0,
             53.0
           ],
           [
+            -30.0,
+            53.0
+          ],
+          [
+            -20.0,
+            53.0
+          ]
+        ]
+      }
+    },
+    {
+      "type": "Feature",
+      "properties": {
+        "track_id": "U",
+        "direction": "Eastbound",
+        "color": "#FFA500",
+        "timestamp": "2025-07-16T17:00:24.574520",
+        "source": "FAA NOTAM",
+        "waypoint_count": 4,
+        "raw_text": "ELSIR 50/50 52/40 52/30 52/20 LIMRI XETBO\nEAST LVLS 340 350 360 370 380 390 400\nWEST LVLS NIL\nEUR RTS EAST NIL\nNAR N441B N429A-"
+      },
+      "geometry": {
+        "type": "LineString",
+        "coordinates": [
+          [
             -50.0,
             50.0
-          ]
-        ]
-      }
-    },
-    {
-      "type": "Feature",
-      "properties": {
-        "track_id": "F",
-        "direction": "Westbound",
-        "color": "#9333EA",
-<<<<<<< HEAD
-        "timestamp": "2025-07-17T15:31:34.275669",
-=======
-        "timestamp": "2025-07-16T17:00:24.574085",
->>>>>>> a1481509
-        "source": "FAA NOTAM",
-        "waypoint_count": 4,
-        "raw_text": "MALOT 54/20 54/30 52/40 49/50 JOOPY\nEAST LVLS NIL\nWEST LVLS 340 350 360 370 380 390\nEUR RTS WEST NIL\nNAR N324B N342B-"
-      },
-      "geometry": {
-        "type": "LineString",
-        "coordinates": [
-          [
-            -20.0,
-            54.0
-          ],
-          [
-            -30.0,
-            54.0
           ],
           [
             -40.0,
             52.0
           ],
           [
+            -30.0,
+            52.0
+          ],
+          [
+            -20.0,
+            52.0
+          ]
+        ]
+      }
+    },
+    {
+      "type": "Feature",
+      "properties": {
+        "track_id": "V",
+        "direction": "Eastbound",
+        "color": "#FFA500",
+        "timestamp": "2025-07-16T17:00:24.574615",
+        "source": "FAA NOTAM",
+        "waypoint_count": 4,
+        "raw_text": "JOOPY 49/50 51/40 51/30 51/20 DINIM ELSOX\nEAST LVLS 340 350 360 370 380 390 400\nWEST LVLS NIL\nEUR RTS EAST NIL\nNAR N371B N349B-"
+      },
+      "geometry": {
+        "type": "LineString",
+        "coordinates": [
+          [
             -50.0,
             49.0
-          ]
-        ]
-      }
-    },
-    {
-      "type": "Feature",
-      "properties": {
-        "track_id": "R",
-        "direction": "Eastbound",
-        "color": "#FFA500",
-<<<<<<< HEAD
-        "timestamp": "2025-07-17T15:31:34.275747",
-=======
-        "timestamp": "2025-07-16T17:00:24.574195",
->>>>>>> a1481509
-        "source": "FAA NOTAM",
-        "waypoint_count": 4,
-        "raw_text": "RIKAL 53/50 55/40 55/30 55/20 RESNO NETKI\nEAST LVLS 340 350 360 370 380 390 400\nWEST LVLS NIL\nEUR RTS EAST NIL\nNAR N647B N641A-"
-      },
-      "geometry": {
-        "type": "LineString",
-        "coordinates": [
-          [
-            -50.0,
-            53.0
-          ],
-          [
-            -40.0,
-            55.0
-          ],
-          [
-            -30.0,
-            55.0
-          ],
-          [
-            -20.0,
-            55.0
-          ]
-        ]
-      }
-    },
-    {
-      "type": "Feature",
-      "properties": {
-        "track_id": "S",
-        "direction": "Eastbound",
-        "color": "#FFA500",
-<<<<<<< HEAD
-        "timestamp": "2025-07-17T15:31:34.275865",
-=======
-        "timestamp": "2025-07-16T17:00:24.574294",
->>>>>>> a1481509
-        "source": "FAA NOTAM",
-        "waypoint_count": 4,
-        "raw_text": "TUDEP 52/50 54/40 54/30 54/20 DOGAL BEXET\nEAST LVLS 340 350 360 370 380 390 400\nWEST LVLS NIL\nEUR RTS EAST NIL\nNAR N579A N567B-"
-      },
-      "geometry": {
-        "type": "LineString",
-        "coordinates": [
-          [
-            -50.0,
-            52.0
-          ],
-          [
-            -40.0,
-            54.0
-          ],
-          [
-            -30.0,
-            54.0
-          ],
-          [
-            -20.0,
-            54.0
-          ]
-        ]
-      }
-    },
-    {
-      "type": "Feature",
-      "properties": {
-        "track_id": "T",
-        "direction": "Eastbound",
-        "color": "#FFA500",
-<<<<<<< HEAD
-        "timestamp": "2025-07-17T15:31:34.275938",
-=======
-        "timestamp": "2025-07-16T17:00:24.574396",
->>>>>>> a1481509
-        "source": "FAA NOTAM",
-        "waypoint_count": 4,
-        "raw_text": "ALLRY 51/50 53/40 53/30 53/20 MALOT GISTI\nEAST LVLS 340 350 360 370 380 390 400\nWEST LVLS NIL\nEUR RTS EAST NIL\nNAR N519A N503B-"
-      },
-      "geometry": {
-        "type": "LineString",
-        "coordinates": [
-          [
-            -50.0,
+          ],
+          [
+            -40.0,
             51.0
           ],
           [
-            -40.0,
-            53.0
-          ],
-          [
-            -30.0,
-            53.0
-          ],
-          [
-            -20.0,
-            53.0
-          ]
-        ]
-      }
-    },
-    {
-      "type": "Feature",
-      "properties": {
-        "track_id": "U",
-        "direction": "Eastbound",
-        "color": "#FFA500",
-<<<<<<< HEAD
-        "timestamp": "2025-07-17T15:31:34.276012",
-=======
-        "timestamp": "2025-07-16T17:00:24.574520",
->>>>>>> a1481509
-        "source": "FAA NOTAM",
-        "waypoint_count": 4,
-        "raw_text": "ELSIR 50/50 52/40 52/30 52/20 LIMRI XETBO\nEAST LVLS 340 350 360 370 380 390 400\nWEST LVLS NIL\nEUR RTS EAST NIL\nNAR N441B N429A-"
-      },
-      "geometry": {
-        "type": "LineString",
-        "coordinates": [
-          [
-            -50.0,
+            -30.0,
+            51.0
+          ],
+          [
+            -20.0,
+            51.0
+          ]
+        ]
+      }
+    },
+    {
+      "type": "Feature",
+      "properties": {
+        "track_id": "W",
+        "direction": "Eastbound",
+        "color": "#FFA500",
+        "timestamp": "2025-07-16T17:00:24.574721",
+        "source": "FAA NOTAM",
+        "waypoint_count": 4,
+        "raw_text": "NICSO 48/50 50/40 50/30 50/20 SOMAX ATSUR\nEAST LVLS 340 350 360 370 380 390 400\nWEST LVLS NIL\nEUR RTS EAST NIL\nNAR N285B N257B-"
+      },
+      "geometry": {
+        "type": "LineString",
+        "coordinates": [
+          [
+            -50.0,
+            48.0
+          ],
+          [
+            -40.0,
             50.0
           ],
           [
-            -40.0,
-            52.0
-          ],
-          [
-            -30.0,
-            52.0
-          ],
-          [
-            -20.0,
-            52.0
-          ]
-        ]
-      }
-    },
-    {
-      "type": "Feature",
-      "properties": {
-        "track_id": "V",
-        "direction": "Eastbound",
-        "color": "#FFA500",
-<<<<<<< HEAD
-        "timestamp": "2025-07-17T15:31:34.276087",
-=======
-        "timestamp": "2025-07-16T17:00:24.574615",
->>>>>>> a1481509
-        "source": "FAA NOTAM",
-        "waypoint_count": 4,
-        "raw_text": "JOOPY 49/50 51/40 51/30 51/20 DINIM ELSOX\nEAST LVLS 340 350 360 370 380 390 400\nWEST LVLS NIL\nEUR RTS EAST NIL\nNAR N371B N349B-"
-      },
-      "geometry": {
-        "type": "LineString",
-        "coordinates": [
-          [
-            -50.0,
+            -30.0,
+            50.0
+          ],
+          [
+            -20.0,
+            50.0
+          ]
+        ]
+      }
+    },
+    {
+      "type": "Feature",
+      "properties": {
+        "track_id": "X",
+        "direction": "Eastbound",
+        "color": "#FFA500",
+        "timestamp": "2025-07-16T17:00:24.574811",
+        "source": "FAA NOTAM",
+        "waypoint_count": 4,
+        "raw_text": "PORTI 47/50 49/40 49/30 49/20 BEDRA NASBA\nEAST LVLS 340 350 360 370 380 390 400\nWEST LVLS NIL\nEUR RTS EAST NIL\nNAR N199B N167B-"
+      },
+      "geometry": {
+        "type": "LineString",
+        "coordinates": [
+          [
+            -50.0,
+            47.0
+          ],
+          [
+            -40.0,
             49.0
           ],
           [
-            -40.0,
-            51.0
-          ],
-          [
-            -30.0,
-            51.0
-          ],
-          [
-            -20.0,
-            51.0
-          ]
-        ]
-      }
-    },
-    {
-      "type": "Feature",
-      "properties": {
-        "track_id": "W",
-        "direction": "Eastbound",
-        "color": "#FFA500",
-<<<<<<< HEAD
-        "timestamp": "2025-07-17T15:31:34.276166",
-=======
-        "timestamp": "2025-07-16T17:00:24.574721",
->>>>>>> a1481509
-        "source": "FAA NOTAM",
-        "waypoint_count": 4,
-        "raw_text": "NICSO 48/50 50/40 50/30 50/20 SOMAX ATSUR\nEAST LVLS 340 350 360 370 380 390 400\nWEST LVLS NIL\nEUR RTS EAST NIL\nNAR N285B N257B-"
-      },
-      "geometry": {
-        "type": "LineString",
-        "coordinates": [
-          [
-            -50.0,
-            48.0
-          ],
-          [
-            -40.0,
-            50.0
-          ],
-          [
-            -30.0,
-            50.0
-          ],
-          [
-            -20.0,
-            50.0
-          ]
-        ]
-      }
-    },
-    {
-      "type": "Feature",
-      "properties": {
-        "track_id": "X",
-        "direction": "Eastbound",
-        "color": "#FFA500",
-<<<<<<< HEAD
-        "timestamp": "2025-07-17T15:31:34.276282",
-=======
-        "timestamp": "2025-07-16T17:00:24.574811",
->>>>>>> a1481509
-        "source": "FAA NOTAM",
-        "waypoint_count": 4,
-        "raw_text": "PORTI 47/50 49/40 49/30 49/20 BEDRA NASBA\nEAST LVLS 340 350 360 370 380 390 400\nWEST LVLS NIL\nEUR RTS EAST NIL\nNAR N199B N167B-"
-      },
-      "geometry": {
-        "type": "LineString",
-        "coordinates": [
-          [
-            -50.0,
-            47.0
-          ],
-          [
-            -40.0,
+            -30.0,
             49.0
           ],
           [
-            -30.0,
+            -20.0,
             49.0
-          ],
-          [
-            -20.0,
-            49.0
           ]
         ]
       }
@@ -570,11 +517,8 @@
         "track_id": "Y",
         "direction": "Eastbound",
         "color": "#FFA500",
-<<<<<<< HEAD
-        "timestamp": "2025-07-17T15:31:34.276360",
-=======
+
         "timestamp": "2025-07-16T17:00:24.574906",
->>>>>>> a1481509
         "source": "FAA NOTAM",
         "waypoint_count": 5,
         "raw_text": "SUPRY 46/50 48/40 48/30 48/20 48/15 OMOKO GUNSO\nEAST LVLS 340 350 360 370 380 390 400\nWEST LVLS NIL\nEUR RTS EAST NIL\nNAR N119B N89B-"
