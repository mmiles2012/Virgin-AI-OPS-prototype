--- conflicted
+++ resolved
@@ -1,12 +1,8 @@
 {
   "type": "FeatureCollection",
   "properties": {
-<<<<<<< HEAD
     "generated_at": "2025-07-18T09:15:27.685470",
-=======
 
-    "generated_at": "2025-07-16T22:46:09.280956",
->>>>>>> 9a792886
     "source": "FAA NOTAM",
     "total_tracks": 6
   },
@@ -208,43 +204,6 @@
           ]
         ]
       }
-    },
-    {
-      "type": "Feature",
-      "properties": {
-        "track_id": "Z",
-        "direction": "Eastbound",
-        "color": "#FFA500",
-        "timestamp": "2025-07-17T15:31:34.276433",
-        "source": "FAA NOTAM",
-        "waypoint_count": 5,
-        "raw_text": "SOORY 44/50 47/40 47/30 47/20 47/15 ETIKI REGHI\nEAST LVLS 360 380 400\nWEST LVLS NIL\nEUR RTS EAST NIL\nNAR NIL-"
-      },
-      "geometry": {
-        "type": "LineString",
-        "coordinates": [
-          [
-            -50.0,
-            44.0
-          ],
-          [
-            -40.0,
-            47.0
-          ],
-          [
-            -30.0,
-            47.0
-          ],
-          [
-            -20.0,
-            47.0
-          ],
-          [
-            -15.0,
-            47.0
-          ]
-        ]
-      }
     }
   ]
 }